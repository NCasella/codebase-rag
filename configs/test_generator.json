{
  "name": "test_generator",
  "description": "Configuración optimizada para generar código de tests unitarios y de integración",

  "prompt": {
    "template": "test_generator",
    "include_metadata": true,
    "max_context_length": 12000
  },

  "model": {
    "provider": "openai",
<<<<<<< HEAD
    "name": "gpt-4o",
=======
    "name": "gpt-4.1-nano",
>>>>>>> d8ab2411
    "temperature": 0.2,
    "max_tokens": 2000,
    "top_p": 0.95
  },

  "retrieval": {
    "k_documents": 30,
    "include_metadata": true,
    "similarity_threshold": null
  },

  "text_splitting": {
    "parser_threshold": 4
  },

  "embeddings": {
    "model_name": "microsoft/codebert-base",
    "device": "cpu",
    "normalize_embeddings": true,
    "distance_function":"cosine"
  },

  "rerank": {
    "enabled": false,
    "strategy": "none"
  }
}<|MERGE_RESOLUTION|>--- conflicted
+++ resolved
@@ -10,11 +10,7 @@
 
   "model": {
     "provider": "openai",
-<<<<<<< HEAD
-    "name": "gpt-4o",
-=======
     "name": "gpt-4.1-nano",
->>>>>>> d8ab2411
     "temperature": 0.2,
     "max_tokens": 2000,
     "top_p": 0.95
