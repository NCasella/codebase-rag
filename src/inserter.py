"""
Gestión de ChromaDB y RAG para consultas sobre código.

Funcionalidades:
- Almacenar fragmentos de código con embeddings vectoriales
- Búsqueda semántica de documentos similares
- Generación de respuestas contextuales con el LLM a elección
"""
import os
import chromadb
from src.llm.factory import create_llm, Provider, GoogleModel, OpenAIModel
from chromadb.utils.embedding_functions import SentenceTransformerEmbeddingFunction
from dotenv import load_dotenv, find_dotenv
from langchain_core.documents import Document
from uuid import uuid4
from typing import Optional, Any
from .prompt_loader import get_prompt_loader
from .config_loader import RAGConfig, EmbeddingsConfig, get_default_config
from .plotter import plot_relevant_docs
from .reranker import RerankFactory
import umap
import numpy as np
from tqdm import tqdm
# Cargar variables de entorno (.env)
_=load_dotenv(find_dotenv())

# Función de embedding global: SentenceTransformer basado en BERT
# Convierte texto a vectores de alta dimensionalidad para búsqueda semántica
embedding_function = SentenceTransformerEmbeddingFunction()

# Cliente global de ChromaDB (base de datos vectorial persistente)
# Usa PersistentClient para almacenar datos en disco y mantener colecciones entre ejecuciones
_chroma_client = chromadb.PersistentClient(path="./chroma_db")


class ChromaCollection():
    """
    Gestiona una colección de ChromaDB con capacidades RAG.

    Attributes:
        _chroma_collection: Colección de ChromaDB
        llm_client: Cliente de LLM (Google Gemini u OpenAI)

    Example:
        >>> collection = ChromaCollection('mi_proyecto')
        >>> collection.insert_docs([Document(page_content="def hello(): pass")])
        >>> respuesta = collection.rag("¿cómo se define una función?")
    """

    def __init__(
        self,
        collection_name: str,
        prompt_template: str = "default",
        config: Optional[RAGConfig] = None
    ) -> None:
        """
        Inicializa la colección de ChromaDB y el cliente LLM.

        Args:
            collection_name: Nombre único para la colección
            prompt_template: Nombre del template de prompt a usar (ignorado si se pasa config)
            config: Configuración RAG completa (opcional)

        Raises:
            ValueError: Si el prompt_template no existe o config es inválida

        Example:
            >>> # Opción 1: Sin config (usa valores por defecto)
            >>> collection = ChromaCollection("proyecto")

            >>> # Opción 2: Con prompt_template específico
            >>> collection = ChromaCollection("proyecto", prompt_template="spanish")

            >>> # Opción 3: Con config completa
            >>> config = RAGConfig.from_json("configs/optimal.json")
            >>> collection = ChromaCollection("proyecto", config=config)
        """
        # Si se pasa config, usarla; sino usar valores por defecto
        if config is None:
            self.config = get_default_config()
            self.config.prompt.template = prompt_template
        else:
            self.config = config

        # Inicializar ChromaDB con embeddings configurados
        self.chroma_collection = _initialize_collection(
            collection_name=collection_name,
            embeddings_config=self.config.embeddings
        )
        # Configurar provider y modelo desde config
        provider_str = self.config.model.provider.lower()
        model_name = self.config.model.name

        # Determinar provider enum
        try:
            provider_enum = Provider(provider_str)
        except ValueError:
            # Fallback a Google con advertencia
            print(f"⚠️  Advertencia: Provider '{provider_str}' no válido. Usando fallback: Google Gemini")
            provider_enum = Provider.GOOGLE
            model_name = GoogleModel.GEMINI_2_5_FLASH_LITE

        # Determinar API key según provider
        if provider_enum == Provider.GOOGLE:
            api_key_env = "GEMINI_API_KEY"
        elif provider_enum == Provider.OPENAI:
            api_key_env = "OPENAI_API_KEY"
        else:
            api_key_env = None

        # Obtener API key o usar fallback
        api_key = os.environ.get(api_key_env) if api_key_env else None
        if not api_key:
            print(f"⚠️  Advertencia: {api_key_env} no encontrado. Usando fallback: Google Gemini")
            provider_enum = Provider.GOOGLE
            model_name = GoogleModel.GEMINI_2_5_FLASH_LITE
            api_key = os.environ.get("GEMINI_API_KEY")
            if not api_key:
                raise ValueError(
                    "No se encontró ninguna API key válida. "
                    "Configure GEMINI_API_KEY o OPENAI_API_KEY en su .env"
                )

        # Crear cliente LLM
        self.llm_client = create_llm(
            provider=provider_enum,
            model=model_name,
            api_key=api_key
        )
        self.prompt_loader = get_prompt_loader()

        # Validar que el prompt existe
        available = self.prompt_loader.list_prompts()
        if self.config.prompt.template not in available:
            raise ValueError(
                f"Prompt template '{self.config.prompt.template}' no encontrado.\n"
                f"Disponibles: {', '.join(available)}"
            )

        self.prompt_template = self.config.prompt.template

        # Inicializar reranker si está habilitado
        if self.config.rerank.enabled:
            self.reranker = RerankFactory.create_reranker(self.config.rerank)
        else:
            self.reranker = None

    def retrieve_k_similar_docs(self, query: str, k: int = 5) -> tuple[list[str], dict]:
        """
        Recupera los k documentos más similares a la query.

        Args:
            query: Consulta en lenguaje natural
            k: Número de documentos a recuperar (default: 5)

        Returns:
            (documentos, resultados): Lista de textos y resultados completos de ChromaDB

        TODO: Optimización batch - Procesar múltiples queries a la vez
              Cambiar a queries: list[str] y retornar [[docs_q1], [docs_q2], ...]
        """
        results = self.chroma_collection.query(query_texts=[query], n_results=k, include=['metadatas','documents', 'embeddings'])
        retrieved_documents = results['documents'][0]
        return retrieved_documents, results
    
    def _check_for_duplicates(self, docs: list[Document]) -> tuple[list[Document], int]:
        """
        Filtra documentos con contenido duplicado exacto ya existente en la colección.

        Args:
            docs: Lista de documentos a verificar

        Returns:
            Tupla de (documentos_únicos, número_de_duplicados)

        Note:
            Compara contenido exacto (page_content) para detectar duplicados.
            Para colecciones grandes, esto puede ser lento. Considera optimizaciones si es necesario.
        """
        # Obtener todos los documentos existentes en la colección
        try:
            existing = self.chroma_collection.get(include=['documents'])
            existing_contents = set(existing['documents']) if existing['documents'] else set()
        except Exception:
            # Si la colección está vacía o hay error, asumir que no hay duplicados
            existing_contents = set()

        # Filtrar documentos que no están duplicados
        unique_docs = []
        num_duplicates = 0

        for doc in docs:
            if doc.page_content not in existing_contents:
                unique_docs.append(doc)
            else:
                num_duplicates += 1

        return unique_docs, num_duplicates

    def insert_docs(self, docs: list[Document], skip_duplicates: bool = True) -> dict:
        """
        Inserta documentos en ChromaDB con embeddings automáticos.

        Args:
            docs: Lista de Documents con page_content y metadata
            skip_duplicates: Si True, detecta y omite duplicados exactos (default: True)

        Returns:
            Diccionario con estadísticas de inserción:
            - total: número total de documentos recibidos
            - duplicates: número de duplicados encontrados (si skip_duplicates=True)
            - inserted: número de documentos insertados

        Example:
            >>> docs = [Document(page_content="def suma(a, b): return a + b",
            ...                  metadata={"file": "utils.py"})]
            >>> stats = collection.insert_docs(docs)
            >>> print(f"Insertados: {stats['inserted']}, Duplicados: {stats['duplicates']}")

        Note: Genera IDs con UUID4. Si la lista está vacía, no hace nada.
        """
        docs_list = list(docs or [])
        original_count = len(docs_list)

        if original_count == 0:
            print("docs vacio")
            return {"total": 0, "duplicates": 0, "inserted": 0}

        # Detectar y filtrar duplicados si está habilitado
        num_duplicates = 0
        if skip_duplicates:
            docs_list, num_duplicates = self._check_for_duplicates(docs_list)

            if num_duplicates > 0:
                print(f"⚠️  Encontrados {num_duplicates} duplicados (omitidos)")

        # Si no quedan documentos después del filtrado, retornar
        if len(docs_list) == 0:
            print("✓ Todos los documentos ya existen en la colección")
            return {"total": original_count, "duplicates": num_duplicates, "inserted": 0}

        # Insertar documentos únicos
        print(f"📝 Insertando {len(docs_list)} documentos nuevos...")
        self.chroma_collection.add(
            ids=[str(uuid4()) for _ in docs_list],
            documents=[doc.page_content for doc in docs_list],
            metadatas=[doc.metadata for doc in docs_list]
        )

        return {
            "total": original_count,
            "duplicates": num_duplicates,
            "inserted": len(docs_list)
        }
    
    def rag(self, query: str, model: Optional[str] = None, verbose: bool = False, conversation_id: Optional[str] = None) -> tuple[str, Any]:
        """
        Responde preguntas sobre el código usando RAG (Retrieval-Augmented Generation).

        Pipeline: RETRIEVAL → AUGMENTATION → GENERATION

        Args:
            query: Pregunta sobre el código (ej: "¿Cómo funciona la autenticación?")
            model: Modelo de LLM (opcional, usa el de config si no se especifica)
            verbose: Si es True, muestra logs detallados del proceso
            conversation_id: ID de conversación anterior para continuar el diálogo (opcional)

        Returns:
            Tupla de (respuesta_texto, response_object) donde response_object es el LLMResponse
            completo con el conversation_id para futuras continuaciones

        Note: Usa parámetros de self.config para k_documents, temperature, etc.
        """
        model_name = model if model is not None else self.config.model.name

<<<<<<< HEAD
        # RETRIEVAL: Recuperar documentos
        # Si reranking está habilitado, recuperar más docs para luego reranquear
        if self.reranker is not None and self.config.rerank.enabled:
            k_retrieve = self.config.rerank.retrieve_k
        else:
            k_retrieve = self.config.retrieval.k_documents

        documents, results = self.retrieve_k_similar_docs(query, k=k_retrieve)

        if verbose:
            print(f"✅ Encontrados {len(documents)} fragmentos relevantes (retrieval inicial)")

        # RERANKING: Aplicar reranking si está habilitado
        if self.reranker is not None and self.config.rerank.enabled:
            if verbose:
                print(f"\n🔄 Aplicando reranking con estrategia: {self.config.rerank.strategy}")

            # Obtener embeddings para reranking (necesarios para MMR)
            embeddings = results.get('embeddings', [None])[0] if 'embeddings' in results else None
            metadata = results.get('metadatas', [None])[0] if 'metadatas' in results else None

            # Aplicar reranking
            reranked_docs, reranked_indices, reranked_scores = self.reranker.rerank(
                query=query,
                documents=documents,
                embeddings=embeddings,
                metadata=metadata,
                top_n=self.config.rerank.top_n
            )

            documents = reranked_docs

            if verbose:
                print(f"✅ Reranking completado: {len(reranked_docs)} documentos seleccionados")
                print(f"   • Scores: min={min(reranked_scores):.3f}, max={max(reranked_scores):.3f}")
                print(f"   • Índices originales: {reranked_indices}")

=======
        k = self.config.retrieval.k_documents
        documents, results = self.retrieve_k_similar_docs(query, k=k)
>>>>>>> d8ab2411
        if self.config.retrieval.similarity_threshold is not None:
            # TODO: Implementar filtrado por similarity threshold
            # Requiere acceso a distances de ChromaDB
            pass

        if verbose:
            print(f"\n📄 Fragmentos finales para generación ({len(documents)}):")
            for i, doc in enumerate(documents, 1):
                preview = doc[:100].replace('\n', ' ') + "..." if len(doc) > 100 else doc.replace('\n', ' ')
                print(f"   {i}. {preview}")


        information = "\n".join(documents)

        max_length = self.config.prompt.max_context_length
        if len(information) > max_length:
            information = information[:max_length]
            if verbose:
                print(f"⚠️  Contexto truncado a {max_length} caracteres")

        if verbose:
            print(f"\n⏳ Paso 2/3: Construyendo prompt con contexto...")
            print(f"   • Longitud del contexto: {len(information)} caracteres")
            print(f"   • Fragmentos incluidos: {len(documents)}")

        system_prompt = self.prompt_loader.load(self.prompt_template)

        llm_info=[{"document":doc, **meta} for doc,meta in zip(documents,results["metadatas"][0])]

        # TODO sanitize! UNICODE 
        messages = [
            {
                "role": "system",
                "content": system_prompt
            },
            {
                "role": "user",
                "content": f"Question: {query} \n\nInformation:\n{llm_info}"
            }
        ]
        self.project_and_plot_relevant_docs(query=query, title=query, k_similar_results=results)

        if verbose:
            print(f"\n⏳ Paso 3/3: Generando respuesta con {self.llm_client.model}...")
            print(f"   • Temperature: {self.config.model.temperature}")
            print(f"   • Tokens aproximados en contexto: ~{len(information) // 4}")

        llm_params = {
            # "model": model_name,
            "messages": messages,
            "temperature": self.config.model.temperature,
            "top_p": self.config.model.top_p
        }

        # Agregar max_tokens solo si está configurado
        if self.config.model.max_tokens is not None:
            llm_params["max_tokens"] = self.config.model.max_tokens

        response = self.llm_client.generate(
            messages=messages,
            temperature=self.config.model.temperature,
            top_p=self.config.model.top_p,
            conversation_id=conversation_id,
        )
        # response = self.openai_client.chat.completions.create(**openai_params)

        if verbose:
            print(f"✅ Respuesta generada exitosamente")
            if response.usage:
                prompt_tok = response.usage.get('prompt_tokens', 'N/A')
                completion_tok = response.usage.get('completion_tokens', 'N/A')
                total_tok = response.usage.get('total_tokens', 'N/A')
                print(f"   • Tokens usados: {total_tok} total ({prompt_tok} prompt + {completion_tok} completion)")
            if response.conversation_id:
                print(f"   • Conversation ID: {response.conversation_id}")
        sources = [mdata["source"] for mdata in results["metadatas"][0]]
        content = response.text
        return content + f"\n Archivos referenciados: {sources}", response

    def project_and_plot_relevant_docs(self,query, title, k_similar_results):
        embeddings=self.chroma_collection.get(include=['embeddings'])['embeddings']
        umap_transform = umap.UMAP(random_state=0, transform_seed=0).fit(embeddings)

        
        query_embedding = embedding_function([query])[0]
        retrieved_embeddings = k_similar_results['embeddings'][0]
        projected_query_embedding = project_embeddings([query_embedding], umap_transform)
        projected_retrieved_embeddings = project_embeddings(retrieved_embeddings, umap_transform)
        projected_dataset_embeddings = project_embeddings(embeddings, umap_transform)
        plot_relevant_docs(projected_dataset_embeddings, projected_query_embedding, projected_retrieved_embeddings, query, title)


    def collect_evaluation_data(
        self,
        queries: list[str],
        references: Optional[list[str]] = None,
        verbose: bool = False
    ) -> list[dict]:
        """
        Collect evaluation data by running queries through RAG pipeline.

        This method is designed for RAGAS evaluation. It runs each query through
        the RAG system and collects:
        - user_input (query)
        - response (generated answer)
        - retrieved_contexts (relevant code snippets)
        - reference (ground truth, if provided)

        Args:
            queries: List of test queries
            references: Optional list of ground truth answers
            verbose: Print progress information

        Returns:
            List of evaluation samples, each containing:
            {
                "user_input": str,
                "response": str,
                "retrieved_contexts": list[str],
                "reference": str (optional)
            }

        Example:
            >>> collection = ChromaCollection('my_code')
            >>> queries = ["How does auth work?", "What is the API structure?"]
            >>> eval_data = collection.collect_evaluation_data(queries, verbose=True)
            >>> # Use eval_data with RAGASEvaluator
        """
        if references and len(references) != len(queries):
            raise ValueError(
                f"Length mismatch: {len(queries)} queries but {len(references)} references"
            )

        if verbose:
            print(f"\n⏳ Collecting evaluation data for {len(queries)} queries...")

        evaluation_samples = []
        failed_queries = []

        for i, query in enumerate(queries, 1):
            if verbose:
                print(f"  [{i}/{len(queries)}] Processing: {query[:60]}...")

            try:
                # Get k documents (use config if available)
                k = self.config.retrieval.k_documents

                # Retrieve contexts
                retrieved_docs, results = self.retrieve_k_similar_docs(query, k=k)

                # Validate contexts
                if not retrieved_docs or all(not doc for doc in retrieved_docs):
                    if verbose:
                        print(f"    ⚠️  Warning: No contexts retrieved")
                    failed_queries.append({
                        "query": query,
                        "reason": "No contexts retrieved"
                    })
                    continue

                # Generate response
                response = self.rag(query, verbose=False)

                # Validate response
                if not response or not response.strip():
                    if verbose:
                        print(f"    ⚠️  Warning: Empty response generated")
                    failed_queries.append({
                        "query": query,
                        "reason": "Empty response"
                    })
                    continue

                # Build evaluation sample
                sample = {
                    "user_input": query,
                    "response": response,
                    "retrieved_contexts": retrieved_docs
                }

                # Add reference if provided
                if references:
                    sample["reference"] = references[i - 1]

                evaluation_samples.append(sample)

                if verbose:
                    print(f"    ✅ Success ({len(retrieved_docs)} contexts, {len(response)} chars response)")

            except Exception as e:
                error_msg = f"Error processing query: {str(e)}"
                if verbose:
                    print(f"    ❌ {error_msg}")

                failed_queries.append({
                    "query": query,
                    "reason": error_msg,
                    "exception": str(type(e).__name__)
                })
                continue

        if verbose:
            print(f"\n✅ Collected {len(evaluation_samples)}/{len(queries)} samples")
            if failed_queries:
                print(f"⚠️  {len(failed_queries)} queries failed:")
                for failed in failed_queries[:5]:  # Show first 5
                    print(f"   • {failed['query'][:50]}... - {failed['reason']}")
                if len(failed_queries) > 5:
                    print(f"   ... and {len(failed_queries) - 5} more")

        return evaluation_samples

def _initialize_collection(
    collection_name: str,
    embeddings_config: Optional[EmbeddingsConfig] = None
) -> chromadb.Collection:
    """
    Crea o recupera una colección de ChromaDB (idempotente).

    Args:
        collection_name: Nombre único de la colección
        embeddings_config: Configuración de embeddings (opcional)

    Returns:
        Instancia de la colección

    Note: Si ya existe, la recupera. Si no existe, la crea con embedding function configurado.
    """
    existing_collections = _chroma_client.list_collections()
    existing_collection_names = [collection.name for collection in existing_collections]

    if collection_name not in existing_collection_names:
        # Crear embedding function según config
        if embeddings_config is not None:
            emb_function = SentenceTransformerEmbeddingFunction(
                model_name=embeddings_config.model_name,
                device=embeddings_config.device
            )
            distance_function=embeddings_config.distance_function
        else:
            # Usar función de embedding por defecto
            emb_function = embedding_function
            distance_function="l2"

        # Crear nueva colección con función de embedding
        chroma_collection = _chroma_client.create_collection(
            name=collection_name,
            embedding_function=emb_function,configuration={
                "hnsw":{
                    "space":distance_function
                    }
            }
        )
    else:
        chroma_collection = _chroma_client.get_collection(name=collection_name)

    return chroma_collection
def project_embeddings(embeddings, umap_transform):
  """
  Projects high-dimensional embeddings into a 2D space using UMAP.

  Parameters:
  embeddings (numpy.ndarray): A 2D array-like object containing the embeddings to be transformed,
                              where each row represents an embedding vector.
  umap_transform (umap.UMAP): A pre-trained UMAP model to perform the transformation.

  Returns:
  numpy.ndarray: A 2D array where each row is a 2D embedding resulting from the UMAP transformation.
  """
  umap_embeddings = np.empty((len(embeddings),2))   # Mappeamos desde la longitud de nuestros embeddings a 2D

  for i, embedding in enumerate(tqdm(embeddings)):
      umap_embeddings[i] = umap_transform.transform([embedding])

  return umap_embeddings<|MERGE_RESOLUTION|>--- conflicted
+++ resolved
@@ -273,7 +273,6 @@
         """
         model_name = model if model is not None else self.config.model.name
 
-<<<<<<< HEAD
         # RETRIEVAL: Recuperar documentos
         # Si reranking está habilitado, recuperar más docs para luego reranquear
         if self.reranker is not None and self.config.rerank.enabled:
@@ -311,10 +310,6 @@
                 print(f"   • Scores: min={min(reranked_scores):.3f}, max={max(reranked_scores):.3f}")
                 print(f"   • Índices originales: {reranked_indices}")
 
-=======
-        k = self.config.retrieval.k_documents
-        documents, results = self.retrieve_k_similar_docs(query, k=k)
->>>>>>> d8ab2411
         if self.config.retrieval.similarity_threshold is not None:
             # TODO: Implementar filtrado por similarity threshold
             # Requiere acceso a distances de ChromaDB
@@ -398,8 +393,9 @@
         embeddings=self.chroma_collection.get(include=['embeddings'])['embeddings']
         umap_transform = umap.UMAP(random_state=0, transform_seed=0).fit(embeddings)
 
-        
-        query_embedding = embedding_function([query])[0]
+
+        # Use the collection's embedding function for consistency
+        query_embedding = self.chroma_collection._embedding_function([query])[0]
         retrieved_embeddings = k_similar_results['embeddings'][0]
         projected_query_embedding = project_embeddings([query_embedding], umap_transform)
         projected_retrieved_embeddings = project_embeddings(retrieved_embeddings, umap_transform)
@@ -476,7 +472,7 @@
                     continue
 
                 # Generate response
-                response = self.rag(query, verbose=False)
+                response, response_obj = self.rag(query, verbose=False)
 
                 # Validate response
                 if not response or not response.strip():
